--- conflicted
+++ resolved
@@ -52,7 +52,6 @@
 
     val processedFileCount = LongAdder()
     val processedRecordsCount = LongAdder()
-    private val deletedFileCount = LongAdder()
 
     @Throws(IOException::class, InterruptedException::class)
     fun process(directoryName: String) {
@@ -119,50 +118,6 @@
         }
     }
 
-<<<<<<< HEAD
-=======
-    private fun deleteOldFiles(
-            topic: String,
-            topicPath: Path,
-            seenFiles: OffsetRangeSet
-    ) = findRecordPaths(topic, topicPath)
-            .filter { f -> f.lastModified.isBefore(deleteThreshold) &&
-                    // ensure that there is a file with a larger offset also
-                    // processed, so the largest offset is never removed.
-                    if (f.range.range.to != null) {
-                        seenFiles.contains(f.range.copy(range = f.range.range.copy(to = f.range.range.to + 1)))
-                    } else {
-                        seenFiles.contains(f.range.topicPartition, f.range.range.from, f.range.range.lastProcessed)
-                    }
-            }
-            .take(maxFilesPerTopic)
-            .map { kafkaStorage.delete(it.path) }
-            .count()
-
-    private fun findTopicPaths(path: Path): Sequence<Path> {
-        val fileStatuses = kafkaStorage.list(path)
-        val avroFile = fileStatuses.find {  !it.isDirectory && it.path.fileName.toString().endsWith(".avro", true) }
-
-        return if (avroFile != null) {
-            sequenceOf(avroFile.path.parent.parent)
-        } else {
-            fileStatuses.asSequence()
-                    .filter { it.isDirectory && it.path.fileName.toString() != "+tmp" }
-                    .flatMap { findTopicPaths(it.path) }
-        }
-    }
-
-    private fun findRecordPaths(topic: String, path: Path): Sequence<TopicFile> = kafkaStorage.list(path)
-            .flatMap { status ->
-                val filename = status.path.fileName.toString()
-                when {
-                    status.isDirectory && filename != "+tmp" -> findRecordPaths(topic, status.path)
-                    filename.endsWith(".avro") -> sequenceOf(TopicFile(topic, status.path, status.lastModified))
-                    else -> emptySequence()
-                }
-            }
-
->>>>>>> 7344b1d7
     override fun close() {
         isClosed.set(true)
     }
