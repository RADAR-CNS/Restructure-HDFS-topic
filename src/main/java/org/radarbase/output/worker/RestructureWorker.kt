package org.radarbase.output.worker

import com.fasterxml.jackson.databind.JsonMappingException
import org.apache.avro.file.DataFileReader
import org.apache.avro.file.SeekableInput
import org.apache.avro.generic.GenericDatumReader
import org.apache.avro.generic.GenericRecord
import org.radarbase.output.FileStoreFactory
import org.radarbase.output.accounting.Accountant
import org.radarbase.output.accounting.OffsetRangeSet
import org.radarbase.output.source.SourceStorage
import org.radarbase.output.source.TopicFile
import org.radarbase.output.source.TopicFileList
import org.radarbase.output.path.RecordPathFactory
import org.radarbase.output.util.ProgressBar
import org.radarbase.output.util.ReadOnlyFunctionalValue
import org.radarbase.output.util.Timer.time
import org.slf4j.LoggerFactory
import java.io.Closeable
import java.io.IOException
import java.io.UncheckedIOException
import java.text.NumberFormat
import java.util.concurrent.ThreadLocalRandom
import java.util.concurrent.TimeUnit
import java.util.concurrent.atomic.AtomicBoolean
import kotlin.math.roundToLong

internal class RestructureWorker(
        storage: SourceStorage,
        private val accountant: Accountant,
        fileStoreFactory: FileStoreFactory,
        private val closed: AtomicBoolean
): Closeable {
    var processedFileCount: Long = 0
    var processedRecordsCount: Long = 0
    private val reader = storage.createReader()
    private val pathFactory: RecordPathFactory = fileStoreFactory.pathFactory
    private val batchSize = fileStoreFactory.config.worker.cacheOffsetsSize

    private val cacheStore = fileStoreFactory.newFileCacheStore(accountant)

    fun processPaths(topicPaths: TopicFileList) {
        val numFiles = topicPaths.numberOfFiles
        val numOffsets = topicPaths.numberOfOffsets
        val totalProgress = numOffsets ?: numFiles.toLong()

        val topic = topicPaths.topic

        val numberFormat = NumberFormat.getNumberInstance()

        if (numOffsets == null) {
            logger.info("Processing topic {}: converting {} files",
                    topic, numberFormat.format(numFiles))
        } else {
            logger.info("Processing topic {}: converting {} files with {} records",
                    topic, numberFormat.format(numFiles), numberFormat.format(numOffsets))
        }

        val seenOffsets = accountant.offsets
                .withFactory { ReadOnlyFunctionalValue(it) }

        val progressBar = ProgressBar(topic, totalProgress, 50, 5, TimeUnit.SECONDS)
        progressBar.update(0)

<<<<<<< HEAD
        val batchSize = (BATCH_SIZE * ThreadLocalRandom.current().nextDouble(0.75, 1.25)).roundToLong()
=======
        val batchSize = generateBatchSize()
>>>>>>> 1160f56b
        var currentSize = 0L
        var currentFile = 0L
        try {
            for (file in topicPaths.files) {
                if (closed.get()) {
                    break
                }
                val processedSize = try {
                    this.processFile(file, progressBar, seenOffsets)
                            .also { size ->
                                val expectedSize = file.range.range.size
                                if (expectedSize != null && size != expectedSize) {
                                    logger.warn("File {} contains {} records instead of expected {}",
                                            file.path, size, expectedSize)
                                }
                            }
                } catch (exc: JsonMappingException) {
                    logger.error("Cannot map values", exc)
                    0L
                }

                currentFile += 1
                currentSize += processedSize
                if (currentSize >= batchSize) {
                    currentSize = 0
                    cacheStore.flush()
                }

                processedFileCount++
                if (numOffsets == null) {
                    progressBar.update(currentFile)
                }
            }
        } catch (ex: IOException) {
            logger.error("Failed to process file", ex)
        } catch (ex: UncheckedIOException) {
            logger.error("Failed to process file", ex)
        } catch (ex: IllegalStateException) {
            logger.warn("Shutting down")
        }

        progressBar.update(totalProgress, force = true)
    }

    @Throws(IOException::class)
    private fun processFile(file: TopicFile,
                            progressBar: ProgressBar, seenOffsets: OffsetRangeSet): Long {
        logger.debug("Reading {}", file.path)

        val offset = file.range.range.from

        return reader.newInput(file).use { input ->
            // processing zero-length files may trigger a stall. See:
            // https://github.com/RADAR-base/Restructure-HDFS-topic/issues/3
            if (input.length() == 0L) {
                logger.warn("File {} has zero length, skipping.", file.path)
                return 0L
            }
            val transaction = Accountant.Transaction(file.range.topicPartition, offset, file.lastModified)
            extractRecords(input) { records ->
                val recordsInFile = records.mapIndexed { relativeOffset, record ->
                    transaction.offset = offset + relativeOffset
                    val alreadyContains = time("accounting.check") {
                        seenOffsets.contains(file.range.topicPartition, transaction.offset, transaction.lastModified)
                    }
                    if (!alreadyContains) {
                        // Get the fields
                        this.writeRecord(transaction, record)
                    }
                    processedRecordsCount++
                    if (file.size != null) {
                        progressBar.update(processedRecordsCount)
                    }
                }.count().toLong()

                recordsInFile
            }
        }
    }

    @Throws(IOException::class)
    private fun writeRecord(
            transaction: Accountant.Transaction,
            record: GenericRecord) {
        var currentSuffix = 0
        do {
            val (path) = pathFactory.getRecordOrganization(
                    transaction.topicPartition.topic, record, currentSuffix)

            // Write data
            val response = time("write") {
                cacheStore.writeRecord(path, record, transaction)
            }

            currentSuffix += 1
        } while (!response.isSuccessful)
    }

    private fun generateBatchSize(): Long {
        val modifier = ThreadLocalRandom.current().nextDouble(0.75, 1.25)
        return (batchSize * modifier).roundToLong()
    }

    override fun close() {
        reader.close()
        cacheStore.close()
    }

    companion object {
        private val logger = LoggerFactory.getLogger(RestructureWorker::class.java)
<<<<<<< HEAD

        /** Number of offsets to process in a single task.  */
        private const val BATCH_SIZE: Long = 500000

        fun <T> extractRecords(input: SeekableInput, processing: (Sequence<GenericRecord>) -> T): T {
            var tmpRecord: GenericRecord? = null

            return DataFileReader(input, GenericDatumReader<GenericRecord>()).use { reader ->
                processing(generateSequence {
                    time("read") {
                        if (reader.hasNext()) reader.next(tmpRecord) else null
                    }
                }.onEach { tmpRecord = it })
            }
        }
=======
>>>>>>> 1160f56b
    }
}<|MERGE_RESOLUTION|>--- conflicted
+++ resolved
@@ -62,11 +62,7 @@
         val progressBar = ProgressBar(topic, totalProgress, 50, 5, TimeUnit.SECONDS)
         progressBar.update(0)
 
-<<<<<<< HEAD
-        val batchSize = (BATCH_SIZE * ThreadLocalRandom.current().nextDouble(0.75, 1.25)).roundToLong()
-=======
         val batchSize = generateBatchSize()
->>>>>>> 1160f56b
         var currentSize = 0L
         var currentFile = 0L
         try {
@@ -177,10 +173,6 @@
 
     companion object {
         private val logger = LoggerFactory.getLogger(RestructureWorker::class.java)
-<<<<<<< HEAD
-
-        /** Number of offsets to process in a single task.  */
-        private const val BATCH_SIZE: Long = 500000
 
         fun <T> extractRecords(input: SeekableInput, processing: (Sequence<GenericRecord>) -> T): T {
             var tmpRecord: GenericRecord? = null
@@ -193,7 +185,5 @@
                 }.onEach { tmpRecord = it })
             }
         }
-=======
->>>>>>> 1160f56b
     }
 }