--- conflicted
+++ resolved
@@ -43,11 +43,8 @@
     implementation group: 'com.beust', name: 'jcommander', version: jCommanderVersion
     implementation group: 'com.almworks.integers', name: 'integers', version: almworksVersion
 
-<<<<<<< HEAD
     implementation 'software.amazon.awssdk:s3:2.10.3'
-=======
     implementation 'com.opencsv:opencsv:5.0'
->>>>>>> b4131fa4
 
     implementation group: 'org.apache.avro', name: 'avro-mapred', version: avroVersion
     implementation group: 'org.apache.hadoop', name: 'hadoop-common', version: hadoopVersion
@@ -110,13 +107,8 @@
     useJUnitPlatform()
     testLogging {
         events "passed", "skipped", "failed"
-<<<<<<< HEAD
         showStandardStreams = true
         setExceptionFormat("full")
-=======
-        setExceptionFormat("full")
-        showStandardStreams = true
->>>>>>> b4131fa4
     }
 }
 
